/**
 * Deslopifier - Main entry point
 * 
 * Removes/translates common slop output into less slop output
 */

import { CharacterReplacer, CharacterMapping } from './modules/characterReplacer';
import { PhraseRemover, PhrasePattern } from './modules/phraseRemover';
import { DateTimeFormatter, DateTimeMapping } from './modules/dateTimeFormatter';
import { AbbreviationHandler, AbbreviationMapping } from './modules/abbreviationHandler';
import { PunctuationNormalizer, PunctuationMapping } from './modules/punctuationNormalizer';
<<<<<<< HEAD
import { LayoutStandardizer, LayoutMapping, LayoutOptions } from './modules/layoutStandardizer';
=======
import { EmojiHandler, EmojiOptions } from './modules/emojiHandler';
>>>>>>> 952eb496

export interface DeslopifierOptions {
  customCharacterMappings?: CharacterMapping[];
  customPhrasePatterns?: PhrasePattern[];
  customDateTimeMappings?: DateTimeMapping[];
  customAbbreviationMappings?: AbbreviationMapping[];
  customPunctuationMappings?: PunctuationMapping[];
  customLayoutMappings?: LayoutMapping[];
  skipCharacterReplacement?: boolean;
  skipPhraseRemoval?: boolean;
  skipDateTimeFormatting?: boolean;
  skipAbbreviationHandling?: boolean;
  skipPunctuationNormalization?: boolean;
<<<<<<< HEAD
  skipLayoutStandardization?: boolean;
  fixUnbalancedDelimiters?: boolean;
  layoutOptions?: LayoutOptions;
=======
  skipEmojiHandling?: boolean;
  fixUnbalancedDelimiters?: boolean;
  emojiOptions?: EmojiOptions;
>>>>>>> 952eb496
}

export class Deslopifier {
  private characterReplacer: CharacterReplacer;
  private phraseRemover: PhraseRemover;
  private dateTimeFormatter: DateTimeFormatter;
  private abbreviationHandler: AbbreviationHandler;
  private punctuationNormalizer: PunctuationNormalizer;
<<<<<<< HEAD
  private layoutStandardizer: LayoutStandardizer;
=======
  private emojiHandler: EmojiHandler;
>>>>>>> 952eb496
  private options: DeslopifierOptions;

  constructor(options: DeslopifierOptions = {}) {
    this.options = options;
    
    // Initialize modules with default or custom mappings
    this.characterReplacer = new CharacterReplacer(options.customCharacterMappings);
    this.phraseRemover = new PhraseRemover(options.customPhrasePatterns);
    this.dateTimeFormatter = new DateTimeFormatter(options.customDateTimeMappings);
    this.abbreviationHandler = new AbbreviationHandler(options.customAbbreviationMappings);
    this.punctuationNormalizer = new PunctuationNormalizer(
      options.customPunctuationMappings, 
      { fixUnbalanced: options.fixUnbalancedDelimiters }
    );
<<<<<<< HEAD
    this.layoutStandardizer = new LayoutStandardizer(
      options.customLayoutMappings,
      options.layoutOptions
    );
=======
    this.emojiHandler = new EmojiHandler(options.emojiOptions);
>>>>>>> 952eb496
  }

  /**
   * Process text through the deslopifier pipeline
   */
  public process(text: string): string {
    let result = text;
    
    // Apply character replacements unless disabled
    if (!this.options.skipCharacterReplacement) {
      result = this.characterReplacer.replace(result);
    }
    
    // Apply phrase removals unless disabled
    if (!this.options.skipPhraseRemoval) {
      result = this.phraseRemover.remove(result);
    }
    
    // Apply date/time formatting unless disabled
    if (!this.options.skipDateTimeFormatting) {
      result = this.dateTimeFormatter.format(result);
    }
    
    // Apply abbreviation handling unless disabled
    if (!this.options.skipAbbreviationHandling) {
      result = this.abbreviationHandler.process(result);
    }
    
    // Apply punctuation normalization unless disabled
    if (!this.options.skipPunctuationNormalization) {
      result = this.punctuationNormalizer.normalize(result);
    }
    
<<<<<<< HEAD
    // Apply layout standardization unless disabled
    if (!this.options.skipLayoutStandardization) {
      result = this.layoutStandardizer.standardize(result);
=======
    // Apply emoji handling unless disabled
    if (!this.options.skipEmojiHandling) {
      result = this.emojiHandler.process(result);
>>>>>>> 952eb496
    }
    
    // Trim any leading/trailing whitespace
    return result.trim();
  }

  /**
   * Add a custom character mapping
   */
  public addCharacterMapping(pattern: string | RegExp, replacement: string): void {
    this.characterReplacer.addMapping(pattern, replacement);
  }

  /**
   * Add a custom phrase pattern to remove
   */
  public addPhrasePattern(pattern: string | RegExp, position: 'start' | 'end' | 'anywhere'): void {
    this.phraseRemover.addPattern(pattern, position);
  }
  
  /**
   * Add a custom date/time format mapping
   */
  public addDateTimeMapping(pattern: RegExp, replacement: string | ((match: string, ...args: any[]) => string)): void {
    this.dateTimeFormatter.addMapping(pattern, replacement);
  }
  
  /**
   * Add a custom abbreviation mapping
   */
  public addAbbreviationMapping(pattern: RegExp, replacement: string, preserveCase = false): void {
    this.abbreviationHandler.addMapping(pattern, replacement, preserveCase);
  }
  
  /**
   * Add a custom punctuation mapping
   */
  public addPunctuationMapping(pattern: RegExp, replacement: string | ((match: string, ...args: any[]) => string)): void {
    this.punctuationNormalizer.addMapping(pattern, replacement);
  }
  
  /**
<<<<<<< HEAD
   * Add a custom layout mapping
   */
  public addLayoutMapping(pattern: string | RegExp, replacement: string | ((match: string, ...args: any[]) => string)): void {
    this.layoutStandardizer.addMapping(pattern, replacement);
  }
  
  /**
   * Set layout options
   */
  public setLayoutOptions(options: LayoutOptions): void {
    this.layoutStandardizer.setOptions(options);
=======
   * Set emoji handling options
   */
  public setEmojiOptions(options: EmojiOptions): void {
    this.emojiHandler.setOptions(options);
  }
  
  /**
   * Add custom emoji pattern to the overused list
   */
  public addOverusedEmojiPattern(pattern: RegExp): void {
    this.emojiHandler.addOverusedPattern(pattern);
>>>>>>> 952eb496
  }
}

// Default export for easier importing
export default function deslopify(text: string, options: DeslopifierOptions = {}): string {
  const processor = new Deslopifier(options);
  return processor.process(text);
}

// Export types and classes for advanced usage
export { 
  CharacterMapping, 
  PhrasePattern, 
  DateTimeMapping, 
  AbbreviationMapping,
  PunctuationMapping,
<<<<<<< HEAD
  LayoutMapping,
  LayoutOptions
=======
  EmojiOptions
>>>>>>> 952eb496
};<|MERGE_RESOLUTION|>--- conflicted
+++ resolved
@@ -9,11 +9,8 @@
 import { DateTimeFormatter, DateTimeMapping } from './modules/dateTimeFormatter';
 import { AbbreviationHandler, AbbreviationMapping } from './modules/abbreviationHandler';
 import { PunctuationNormalizer, PunctuationMapping } from './modules/punctuationNormalizer';
-<<<<<<< HEAD
 import { LayoutStandardizer, LayoutMapping, LayoutOptions } from './modules/layoutStandardizer';
-=======
 import { EmojiHandler, EmojiOptions } from './modules/emojiHandler';
->>>>>>> 952eb496
 
 export interface DeslopifierOptions {
   customCharacterMappings?: CharacterMapping[];
@@ -27,15 +24,11 @@
   skipDateTimeFormatting?: boolean;
   skipAbbreviationHandling?: boolean;
   skipPunctuationNormalization?: boolean;
-<<<<<<< HEAD
   skipLayoutStandardization?: boolean;
+  skipEmojiHandling?: boolean;
   fixUnbalancedDelimiters?: boolean;
   layoutOptions?: LayoutOptions;
-=======
-  skipEmojiHandling?: boolean;
-  fixUnbalancedDelimiters?: boolean;
   emojiOptions?: EmojiOptions;
->>>>>>> 952eb496
 }
 
 export class Deslopifier {
@@ -44,11 +37,8 @@
   private dateTimeFormatter: DateTimeFormatter;
   private abbreviationHandler: AbbreviationHandler;
   private punctuationNormalizer: PunctuationNormalizer;
-<<<<<<< HEAD
   private layoutStandardizer: LayoutStandardizer;
-=======
   private emojiHandler: EmojiHandler;
->>>>>>> 952eb496
   private options: DeslopifierOptions;
 
   constructor(options: DeslopifierOptions = {}) {
@@ -63,14 +53,11 @@
       options.customPunctuationMappings, 
       { fixUnbalanced: options.fixUnbalancedDelimiters }
     );
-<<<<<<< HEAD
     this.layoutStandardizer = new LayoutStandardizer(
       options.customLayoutMappings,
       options.layoutOptions
     );
-=======
     this.emojiHandler = new EmojiHandler(options.emojiOptions);
->>>>>>> 952eb496
   }
 
   /**
@@ -104,15 +91,14 @@
       result = this.punctuationNormalizer.normalize(result);
     }
     
-<<<<<<< HEAD
     // Apply layout standardization unless disabled
     if (!this.options.skipLayoutStandardization) {
       result = this.layoutStandardizer.standardize(result);
-=======
+    }
+    
     // Apply emoji handling unless disabled
     if (!this.options.skipEmojiHandling) {
       result = this.emojiHandler.process(result);
->>>>>>> 952eb496
     }
     
     // Trim any leading/trailing whitespace
@@ -155,7 +141,6 @@
   }
   
   /**
-<<<<<<< HEAD
    * Add a custom layout mapping
    */
   public addLayoutMapping(pattern: string | RegExp, replacement: string | ((match: string, ...args: any[]) => string)): void {
@@ -167,7 +152,9 @@
    */
   public setLayoutOptions(options: LayoutOptions): void {
     this.layoutStandardizer.setOptions(options);
-=======
+  }
+
+  /**
    * Set emoji handling options
    */
   public setEmojiOptions(options: EmojiOptions): void {
@@ -179,7 +166,6 @@
    */
   public addOverusedEmojiPattern(pattern: RegExp): void {
     this.emojiHandler.addOverusedPattern(pattern);
->>>>>>> 952eb496
   }
 }
 
@@ -196,10 +182,7 @@
   DateTimeMapping, 
   AbbreviationMapping,
   PunctuationMapping,
-<<<<<<< HEAD
   LayoutMapping,
-  LayoutOptions
-=======
+  LayoutOptions,
   EmojiOptions
->>>>>>> 952eb496
 };